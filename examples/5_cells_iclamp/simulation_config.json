{
  "manifest": {
    "$BASE_DIR": ".",
    "$OUTPUT_DIR": "$BASE_DIR/output",
    "$INPUT_DIR": "$BASE_DIR/inputs",
<<<<<<< HEAD
    "$COMPONENT_DIR": "$BASE_DIR/../shared_components"
=======
    "$COMPONENTS_DIR": "$BASE_DIR/../shared_components"
>>>>>>> a4387aba
  },

  "run": {
    "tstop": 4000.0,
    "dt": 0.1,
    "dL": 20.0,
    "spike_threshold": -15,
    "nsteps_block": 10000
  },

  "target_simulator":"NEURON",

  "conditions": {
    "celsius": 34.0,
    "v_init": -80
  },

  "node_sets_file": "node_sets.json",

  "inputs": {
 	"current_clamp_1": {
      "input_type": "current_clamp",
      "module": "IClamp",
      "node_set": "biophys_cells",
      "amp": 0.1500,
      "delay": 500.0,
      "duration": 500.0
    },
    "current_clamp_2": {
      "input_type": "current_clamp",
      "module": "IClamp",
      "node_set": "biophys_cells",
      "amp": 0.1750,
      "delay": 1500.0,
      "duration": 500.0
    },
    "current_clamp_3": {
      "input_type": "current_clamp",
      "module": "IClamp",
      "node_set": "biophys_cells",
      "amp": 0.2000,
      "delay": 2500.0,
      "duration": 500.0
    }
  },

  "output":{ 
    "output_dir": "$OUTPUT_DIR",
    "log_file": "log.txt",
    "spikes_file": "spikes.h5",
    "spikes_sort_order": "time"
  },

  "reports": {
    "calcium_concentration": {
      "cells": "biophys_cells",
      "variable_name": "cai",
      "module": "membrane_report",
      "sections": "soma"
    },

    "membrane_potential": {
      "cells": "biophys_cells",
      "variable_name": "v",
      "module": "membrane_report",
      "sections": "soma"
    },

    "ecp": {
      "cells": "biophys_cells",
      "variable_name": "v",
      "module": "extracellular",
      "electrode_positions": "$COMPONENT_DIR/recXelectrodes/linear_electrode.csv",
      "electrode_channels": "all"
    }
  }
}<|MERGE_RESOLUTION|>--- conflicted
+++ resolved
@@ -3,11 +3,7 @@
     "$BASE_DIR": ".",
     "$OUTPUT_DIR": "$BASE_DIR/output",
     "$INPUT_DIR": "$BASE_DIR/inputs",
-<<<<<<< HEAD
-    "$COMPONENT_DIR": "$BASE_DIR/../shared_components"
-=======
     "$COMPONENTS_DIR": "$BASE_DIR/../shared_components"
->>>>>>> a4387aba
   },
 
   "run": {
@@ -80,7 +76,7 @@
       "cells": "biophys_cells",
       "variable_name": "v",
       "module": "extracellular",
-      "electrode_positions": "$COMPONENT_DIR/recXelectrodes/linear_electrode.csv",
+      "electrode_positions": "$COMPONENTS_DIR/recXelectrodes/linear_electrode.csv",
       "electrode_channels": "all"
     }
   }
